--- conflicted
+++ resolved
@@ -5,11 +5,7 @@
 __contact__ = "eltos@outlook.de"
 
 
-<<<<<<< HEAD
-__version__ = "0.12.0-beta0"
-=======
-__version__ = "0.11.7"
->>>>>>> a5394202
+__version__ = "0.11.8"
 
 
 # expose the following in global namespace
