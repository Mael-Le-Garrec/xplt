#!/usr/bin/env python3
# -*- coding: utf-8 -*-

""" Methods for plotting lines

"""

__author__ = "Philipp Niedermayer"
__contact__ = "eltos@outlook.de"
__date__ = "2022-11-08"

import re
import types

import matplotlib as mpl
import numpy as np

from .base import XPlot, XManifoldPlot
from .util import defaults, get, defaults_for
from .properties import Property, DataProperty

def iter_elements(line):
    """Iterate over elements in line

    Args:
        line (xtrack.Line): Line of elements.

    Yields:
        (name, element, s_from, s_to): Name, element, start and end s position of element.

    """
    el_s0 = line.get_s_elements("upstream")
    el_s1 = line.get_s_elements("downstream")
    for name, el, s0, s1 in zip(line.element_names, line.elements, el_s0, el_s1):
        if s0 == s1:  # thin lense located at element center
            if hasattr(el, "length"):
                s0, s1 = (s0 + s1 - el.length) / 2, (s0 + s1 + el.length) / 2
        yield name, el, s0, s1


def order(knl):
    """Get order of knl string as int"""
    return int(re.match(r"k(\d+)l", knl).group(1))


class KnlPlot(XManifoldPlot):
    """A plot for knl values along line"""

    def __init__(
        self, line=None, *, knl=None, filled=True, resolution=1000, line_length=None, **kwargs
    ):
        """

        Args:
            line (xtrack.Line): Line of elements.
            knl (int | list[int] | str): Maximum order or list of orders n to plot knl values for.
                This can also be a manifold subplot specification string like ``"k0l+k1l,k2l"``,
                see :class:`~.base.XManifoldPlot` for details.
                If None, automatically determine from line.
            filled (bool): If True, make a filled plot instead of a line plot.
            resolution (int): Number of points to use for plot.
            line_length (float, optional): Length of line (only required if line is None).
            kwargs: See :class:`~.base.XPlot` for additional arguments

        Known issues:
            - Thin elements produced with MAD-X MAKETHIN do overlap due to the displacement introduced by the TEAPOT algorithm.
              This leads to glitches of knl being doubled or zero at element overlaps for lines containing such elements.

        """

        if knl is None:
            if line is None:
                raise ValueError("Either line or knl parameter must not be None")
            knl = range(max([e.order for e in line.elements if hasattr(e, "order")]) + 1)
        if isinstance(knl, int):
            knl = range(knl + 1)
        if not isinstance(knl, str):
            knl = [[[f"k{n}l" for n in knl]]]
        if line is None and line_length is None:
            raise ValueError("Either line or line_length parameter must not be None")
        self.S = np.linspace(0, line_length or line.get_length(), resolution)
        self.filled = filled

        super().__init__(on_x="s", on_y=knl, **kwargs)

        # create plot elements
        def create_artists(i, j, k, a, p):
            kwargs = dict(color=f"C{order(p)}", alpha=0.5, label=self.label_for(p, unit=True))
            if self.filled:
                return a.fill_between(self.S, np.zeros_like(self.S), zorder=3, lw=0, **kwargs)
            else:
                return a.plot([], [], **kwargs)[0]

        self._create_artists(create_artists)

        for a in self.axflat:
            a.plot(self.S, np.zeros_like(self.S), "k-", lw=1, zorder=4)
        self.legend(show="auto", ncol=5)

        # set data
        if line is not None:
            self.update(line, autoscale=True)

    def update(self, line, autoscale=False):
        """
        Update the line data this plot shows

        Args:
            line (xtrack.Line): Line of elements.
            autoscale (bool): Whether or not to perform autoscaling on all axes

        Returns:
            changed artists
        """
        # compute knl as function of s
        values = {p: np.zeros(self.S.size) for p in self.on_y_unique}
        orders = {p: order(p) for p in self.on_y_unique}
        Smax = line.get_length()
        for name, el, s0, s1 in iter_elements(line):
            if hasattr(el, "knl"):
                if 0 <= s0 <= Smax:
                    mask = (self.S >= s0) & (self.S < s1)
                else:
                    # handle wrap around
                    mask = (self.S >= s0 % Smax) | (self.S < s1 % Smax)
                for knl, n in orders.items():
                    if n <= el.order:
                        values[knl][mask] += el.knl[n]

        # plot
        s = self.S * self.factor_for("s")
        changed = []
        for i, ppp in enumerate(self.on_y):
            for j, pp in enumerate(ppp):
                for k, p in enumerate(pp):
                    art = self.artists[i][j][k]
                    y = self.factor_for(p) * values[p]
                    if self.filled:
                        art.get_paths()[0].vertices[1 : 1 + y.size, 1] = y
                    else:
                        art.set_data((s, y))
                    changed.append(art)

                if autoscale:
                    ax = self.axis(i, j)
                    if self.filled:  # At present, relim does not support collection instances.
                        ax.update_datalim(
                            mpl.transforms.Bbox.union(
                                [a.get_datalim(ax.transData) for a in self.artists[i][j]]
                            )
                        )
                    else:
                        ax.relim()
                    ax.autoscale()
                    ax.set(xlim=(np.min(s), np.max(s)))

        return changed

    def prop(self, p):
        if match := re.fullmatch(r"k(\d+)l", p):
            n = match.group(1)
            return Property(symbol=f"$k_{n}l$", unit="rad" if n == "0" else f"m^-{n}")
        return super().prop(p)

    def label_for(self, *pp, unit=True, description=True):
        """
        Return axis label for list of properties, joining where possible

        Args:
            pp: Property names
            unit (bool): Whether to include unit
            description (bool): Whether to include description

        Returns:
            str: Axis label
        """
        if len(pp) > 1 and np.all([re.match(r"k\d+l", p) for p in pp]):
            label = "$k_nl$"
            if unit:
                label += " / $m^{-n}$"
            return label
        return super().label_for(*pp, unit=unit, description=description)


class FloorPlot(XPlot):
    """A floor plan of the line based on survey data"""

    def __init__(
        self,
        survey=None,
        line=None,
        projection="ZX",
        *,
        boxes=None,
        labels=False,
        ignore=None,
        element_width=1,
        **kwargs,
    ):
        """

        Args:
            survey (Any): Survey data.
            projection (str): The projection to use: A pair of coordinates ('XZ', 'ZY' etc.)
            line (xtrack.Line): Line data with additional information about elements.
                Use this to have colored boxes of correct size etc.
            boxes (None | bool | str | dict): Config option for showing colored boxes for elements. See below.
                Detailed options can be "length" and all options suitable for a patch,
                such as "color", "alpha", etc.
            labels (None | bool | str | dict): Config option for showing labels for elements. See below.
                Detailed options can be "text" (e.g. "Dipole {name}" where name will be
                replaced with the element name) and all options suitable for an annotation,
                such as "color", "alpha", etc.
            ignore (None | str | list[str]): Optional patter or list of patterns to ignore elements with matching names.
            element_width (float): Width of element boxes.
            kwargs: See :class:`~.base.XPlot` for additional arguments


        The config options passed to boxes and labels can be:
            - None: Use good defaults.
            - A bool: En-/disable option for all elements (except drifts).
            - A str (regex): Filter by element name.
            - A dict: Detailed options to apply for each element in the form of
              `{"regex": {...}}`. For each matching element name, the options are used.

        """

        kwargs["_properties"] = defaults(
            kwargs.get("_properties"),
            X=DataProperty("X", "m"),
            Y=DataProperty("Y", "m"),
            Z=DataProperty("Z", "m"),
            theta=DataProperty("theta", "rad", "$\\Theta$"),
            phi=DataProperty("phi", "rad", "$\\Phi$"),
            psi=DataProperty("psi", "rad", "$\\Psi$"),
        )

        super().__init__(**kwargs)

        if projection == "3D":
            raise NotImplementedError()

        self.projection = projection
        self.boxes = boxes
        self.labels = labels
        self.ignore = [ignore] if isinstance(ignore, str) else ignore
        self.element_width = element_width

        if isinstance(self.labels, (list, tuple, np.ndarray)):
            self.labels = "|".join(["^" + ll + "$" for ll in self.labels])

        # Create plot
        self.ax.set(
            xlabel=self.label_for(self.projection[0]), ylabel=self.label_for(self.projection[1])
        )
        self.ax.axis("equal")

        # create plot elements
        (self.artist_beamline,) = self.ax.plot([], [], "k-")
        self.artist_startpoint = mpl.patches.FancyArrowPatch(
            (0, 0), (0, 0), mutation_scale=20, color="k", arrowstyle="-|>", zorder=5, lw=0
        )
        self.ax.add_patch(self.artist_startpoint)
        self.artists_boxes = []
        self.artists_labels = []

        # set data
        if survey is not None:
            self.update(survey, line, autoscale=True)

    def update(self, survey, line=None, autoscale=False):
        """
        Update the survey data this plot shows

        Args:
            survey (Any): Survey data.
            line (xtrack.Line): Line data.
            autoscale (bool): Whether or not to perform autoscaling on all axes

        Returns:
            changed artists

        """

        changed = []

        if self.projection == "3D":
            ...
            raise NotImplementedError()

        else:
            A, B = self.projection
            scale = self.factor_for(A)
            if scale != self.factor_for(B):
                # can't handle this, because angles are not preserved
                raise ValueError(f"Display units for {A} and {B} must be equal!")

            X = get(survey, A) * scale
            Y = get(survey, B) * scale
            # ang: transform angles from data (A-B) to axis (X-Y) coordinate system
            if self.projection == "ZX":
                R = get(survey, "theta")
                ang = lambda a: a
            elif self.projection == "XZ":
                R = get(survey, "theta")
                ang = lambda a: np.pi / 2 - a
            else:
                ...
                raise NotImplementedError()

            NAME = get(survey, "name")
            BEND = get(survey, "angle")

            # beam line
            ############
            self.artist_beamline.set_data(X, Y)
            changed.append(self.artist_beamline)
            # start point arrow
            i = np.argmax((X > X[0]) | (Y > Y[0]))
            self.artist_startpoint.set_positions((2 * X[0] - X[i], 2 * Y[0] - Y[i]), (X[0], Y[0]))
            changed.append(self.artist_startpoint)

            # elements
            ###########
            while len(self.artists_boxes) > 0:
                # remove old artists
                self.artists_boxes.pop().remove()

            while len(self.artists_labels) > 0:
                # remove old artists
                self.artists_labels.pop().remove()

            helicity = 1
            legend_entries = []
            for i, (x, y, rt, name, arc) in enumerate(zip(X, Y, R, NAME, BEND)):
                drift_length = get(survey, "drift_length", None)
<<<<<<< HEAD
                if (drift_length is not None and drift_length[i] > 0
                    and line[name].__class__.__name__ == 'Drift'):
=======
                if (
                    drift_length is not None
                    and drift_length[i] > 0
                    and isinstance(line[name], xt.Drift)
                ):
>>>>>>> e044bad5
                    continue  # skip drift spaces
                if self.ignore is not None:
                    if np.any([re.match(pattern, name) is not None for pattern in self.ignore]):
                        continue  # skip ignored

                helicity = np.sign(arc) or helicity
                # rt = angle of tangential direction in data coords
                # rr = angle of radial direction (outward) in axis coords
                rr = ang(rt - arc / 2 + helicity * np.pi / 2)

                element = line.element_dict.get(name) if line is not None else None
                order = get(element, "order", None)
                order = get(survey, "order", {i: order})[i]
                length = get(element, "length", None)
                length = get(survey, "length", {i: length})[i]

                # Patch order for thick elements
                if name != "_end_point":
                    etype_name = line[name].__class__.__name__
                    if etype_name in ORDER_NAMED_ELEMENTS:
                        order = ORDER_NAMED_ELEMENTS[etype_name]

                if length is not None:
                    length = length * scale

                # box
                ######

                box_style = {}
                if order is not None:
                    box_style["color"] = f"C{order}"
                if length is not None:
                    box_style["length"] = length

                # legend label
                box_style["label"] = {
                    0: "Bending magnet" if arc else None,
                    1: "Quadrupole magnet",
                    2: "Sextupole magnet",
                    3: "Octupole magnet",
                }.get(order)

                boxes = self.boxes
                if boxes is None:
                    boxes = line is None or order is not None
                box_style = self._get_config(boxes, name, **box_style)

                if box_style is not None:
                    width = box_style.pop("width", self.element_width * scale)
                    length = box_style.pop("length", 0)
                    if box_style.get("label") in legend_entries:
                        box_style.pop("label")  # prevent duplicate legend entries
                    else:
                        legend_entries.append(box_style.get("label"))

                    if length > 0 and arc:

                        rho = length / arc

                        if line[name].isthick:
                            # Find the center of the arc
                            x_mid = 0.5 * (x + X[i + 1])
                            y_mid = 0.5 * (y + Y[i + 1])
                            dr = np.array([X[i + 1] - x, Y[i + 1] - y, 0])
                            dn = np.cross(dr, [0, 0, 1])
                            dn /= np.linalg.norm(dn)
                            d = np.linalg.norm(dr) / 2
                            sin_theta = np.abs(d / rho)
                            dh = d * sin_theta
                            p_center = np.array([x_mid, y_mid, 0]) - np.sign(arc) * dh * dn
                            x = p_center[0]
                            y = p_center[1]

                        # bending elements as wedge
                        box = mpl.patches.Wedge(
                            **defaults_for(
                                mpl.patches.Wedge,
                                box_style,
                                center=(
                                    x - helicity * rho * np.cos(rr) / np.cos(arc / 2),
                                    y - helicity * rho * np.sin(rr) / np.cos(arc / 2),
                                ),
                                r=rho + width / 2,
                                width=width,
                                theta1=np.rad2deg(rr - helicity * arc / 2)
                                + 90 * (1 - helicity),  # rr - arc/2),
                                theta2=np.rad2deg(rr + helicity * arc / 2)
                                + 90 * (1 - helicity),  # rr + arc/2),
                                alpha=0.5,
                                zorder=3,
                            )
                        )

                    else:
                        if line[name].isthick:
                            x = 0.5 * (x + X[i + 1])
                            y = 0.5 * (y + Y[i + 1])

                        # other elements as rect
                        box = mpl.patches.Rectangle(
                            **defaults_for(
                                mpl.patches.Rectangle,
                                box_style,
                                xy=(x - width / 2, y - length / 2),
                                width=width,
                                height=length or (0.1 * scale),
                                angle=np.rad2deg(ang(rt - arc / 2)) - 90,
                                rotation_point="center",
                                alpha=0.5,
                                zorder=3,
                            )
                        )
                    self.ax.add_patch(box)
                    self.artists_boxes.append(box)
                    changed.append(box)

                # label
                ########

                labels = self.labels
                if labels is None:
                    labels = line is not None and order is not None
                label_style = self._get_config(labels, name, text=name)

                if label_style is not None:
                    width = label_style.pop("width", self.element_width * scale)
                    label_style["text"] = label_style["text"].format(name=name, element=element)

                    label = self.ax.annotate(
                        **defaults_for(
                            "text",
                            label_style,
                            xy=(x, y),
                            xytext=(x + 1.5 * width * np.cos(rr), y + 1.5 * width * np.sin(rr)),
                            # xytext=(40*np.cos(rr), 40*np.sin(rr)),
                            # textcoords='offset points',
                            va={1: "bottom", 0: "center", -1: "top"}[np.round(np.sin(rr))],
                            ha={1: "left", 0: "center", -1: "right"}[np.round(np.cos(rr))],
                            # rotation=(np.rad2deg(rr)+90)%180-90,
                            arrowprops=dict(arrowstyle="-", color="0.5", shrinkB=5),
                            clip_on=True,
                            zorder=5,
                        )
                    )
                    self.artists_labels.append(label)
                    changed.append(label)

            if autoscale:
                self.ax.relim()
                datalim = self.ax.dataLim
                self.fig.canvas.draw()  # required to get window extend
                for artist in self.artists_boxes + self.artists_labels:
                    bbox = artist.get_window_extent()
                    datalim = mpl.transforms.Bbox.union(
                        (datalim, bbox.transformed(self.ax.transData.inverted()))
                    )

                self.ax.update_datalim(datalim)
                self.ax.autoscale()

        return changed

    def legend(self, **kwargs):
        self.ax.legend(**kwargs)

    def add_scale(self, scale=None, label=None, *, loc="auto", color="k", fontsize="x-small"):
        """Add a scale patch (a yardstick or ruler)

        Args:
            scale (float): The length of the scale in data units (typically meter).
            label (str | None): A label for the scale.
            loc (str): The location of the scale. Can be any of the usual matplotlib locations, e.g. 'auto', 'upper left', 'upper center', 'upper right', 'center left', 'center', 'center right', 'lower left', 'lower center, 'lower right'.
            color (Any): Color for the patch.
            fontsize (Any): Font size of the label.

        Returns:
            The artist added (an AnchoredOffsetbox).
        """
        if scale is None:
            scale = 5
        else:
            # convert to display units
            scale = scale * self.factor_for(self.projection[0])

        if label is None:
            unit = self.display_unit_for(self.projection[0])
            label = f"{scale:g} {unit}"

        return super().add_scale(
            self.ax, scale, label=label, loc=loc, color=color, fontsize=fontsize
        )

    @staticmethod
    def _get_config(config, name, **default):
        if isinstance(config, str):
            if re.match(config, name):
                return default
        elif isinstance(config, dict):
            for pattern, args in config.items():
                if re.match(pattern, name):
                    if args is False:
                        return None
                    if isinstance(args, dict):
                        return defaults(args, **default)
                    return default
        elif config:
            return default


ORDER_NAMED_ELEMENTS = {
    "Bend": 0,
    "Quadrupole": 1,
    "Sextupole": 2,
    "Octupole": 3,
}

## Restrict star imports to local namespace
__all__ = [
    name
    for name, thing in globals().items()
    if not (name.startswith("_") or isinstance(thing, types.ModuleType))
]<|MERGE_RESOLUTION|>--- conflicted
+++ resolved
@@ -334,16 +334,8 @@
             legend_entries = []
             for i, (x, y, rt, name, arc) in enumerate(zip(X, Y, R, NAME, BEND)):
                 drift_length = get(survey, "drift_length", None)
-<<<<<<< HEAD
                 if (drift_length is not None and drift_length[i] > 0
                     and line[name].__class__.__name__ == 'Drift'):
-=======
-                if (
-                    drift_length is not None
-                    and drift_length[i] > 0
-                    and isinstance(line[name], xt.Drift)
-                ):
->>>>>>> e044bad5
                     continue  # skip drift spaces
                 if self.ignore is not None:
                     if np.any([re.match(pattern, name) is not None for pattern in self.ignore]):
